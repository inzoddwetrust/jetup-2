# handlers/admin/misc_commands.py
"""
Miscellaneous admin commands.

Commands:
    &stats    - Bot statistics
    &user     - Find user by ID/email/name
    &time     - Time Machine control
    &testmail - Test email sending
    &object   - Send media by file_id
    &help     - Show admin commands help
    &fallback - Handle unknown commands

Templates used:
    admin/stats/report, admin/stats/error
    admin/user/info, admin/user/not_found, admin/user/usage
    admin/time/status, admin/time/set, admin/time/reset, admin/time/error
    admin/testmail/* (full set from Talentir)
    admin/object/usage, admin/object/error
    admin/commands/help, admin/commands/unknown
"""
import re
import logging
from datetime import datetime, timezone
from decimal import Decimal

from aiogram import Router, F
from aiogram.types import Message
from sqlalchemy import func
from sqlalchemy.orm import Session

from config import Config
from core.di import get_service
from core.message_manager import MessageManager
from core.templates import MessageTemplates
from models.user import User
from models.purchase import Purchase
from models.bonus import Bonus
from models.payment import Payment
from email_system import EmailService

logger = logging.getLogger(__name__)

misc_router = Router(name="admin_misc")


# =============================================================================
# ADMIN CHECK
# =============================================================================

def is_admin(user_id: int) -> bool:
    """Check if user is admin."""
    admins = Config.get(Config.ADMIN_USER_IDS) or []
    return user_id in admins


# =============================================================================
# &stats - Bot Statistics
# =============================================================================

@misc_router.message(F.text == '&stats')
async def cmd_stats(
        message: Message,
        user: User,
        session: Session,
        message_manager: MessageManager
):
    """Show bot statistics."""
    if not is_admin(message.from_user.id):
        return

    logger.info(f"Admin {message.from_user.id} triggered &stats")

    try:
        # Gather statistics
        users_total = session.query(func.count(User.userID)).scalar() or 0
        users_active = session.query(func.count(User.userID)).filter(
            User.lastActive >= func.date('now', '-30 days')
        ).scalar() or 0

        # Active partners
        active_partners = 0
        for u in session.query(User).all():
            if u.mlmStatus and u.mlmStatus.get('isActive'):
                active_partners += 1

        # Financial stats
        deposits_total = session.query(func.sum(Payment.amount)).filter(
            Payment.status == 'confirmed'
        ).scalar() or Decimal('0')

        payments_pending = session.query(func.count(Payment.paymentID)).filter(
            Payment.status == 'check'
        ).scalar() or 0

        # Purchases
        purchases_count = session.query(func.count(Purchase.purchaseID)).scalar() or 0
        purchases_volume = session.query(func.sum(Purchase.packPrice)).scalar() or Decimal('0')

        # Bonuses
        bonuses_paid = session.query(func.sum(Bonus.bonusAmount)).filter(
            Bonus.status == 'paid'
        ).scalar() or Decimal('0')

        bonuses_pending = session.query(func.sum(Bonus.bonusAmount)).filter(
            Bonus.status == 'pending'
        ).scalar() or Decimal('0')

        # Time Machine status
        time_machine_status = ""
        try:
            from mlm_system.utils.time_machine import timeMachine
            if timeMachine._isTestMode:
                time_machine_status = f"⏰ Time Machine: {timeMachine.now.strftime('%Y-%m-%d %H:%M')}"
        except (ImportError, AttributeError):
            time_machine_status = ""

        await message_manager.send_template(
            user=user,
            template_key='admin/stats/report',
            variables={
                'users_total': users_total,
                'users_active': users_active,
                'active_partners': active_partners,
                'deposits_total': f"{float(deposits_total):,.2f}",
                'payments_pending': payments_pending,
                'purchases_count': purchases_count,
                'purchases_volume': f"{float(purchases_volume):,.2f}",
                'bonuses_paid': f"{float(bonuses_paid):,.2f}",
                'bonuses_pending': f"{float(bonuses_pending):,.2f}",
                'time_machine_status': time_machine_status
            },
            update=message
        )

    except Exception as e:
        logger.error(f"Error in &stats: {e}", exc_info=True)
        await message_manager.send_template(
            user=user,
            template_key='admin/stats/error',
            variables={'error': str(e)},
            update=message
        )


# =============================================================================
# &user - Find User
# =============================================================================

@misc_router.message(F.text.regexp(r'^&user\s+.+'))
async def cmd_user(
        message: Message,
        user: User,
        session: Session,
        message_manager: MessageManager
):
    """Find user by ID, telegramID, email, or name."""
    if not is_admin(message.from_user.id):
        return

    logger.info(f"Admin {message.from_user.id} triggered &user")

    query = message.text.split(maxsplit=1)[1].strip()
    found_user = None

    if query.startswith('@'):
        telegram_id = query[1:]
        if telegram_id.isdigit():
            found_user = session.query(User).filter_by(telegramID=int(telegram_id)).first()
    elif query.isdigit():
        found_user = session.query(User).filter_by(userID=int(query)).first()
    elif '@' in query:
        found_user = session.query(User).filter(
            func.lower(User.email) == query.lower()
        ).first()
    else:
        found_user = session.query(User).filter(
            func.lower(User.firstname).contains(query.lower())
        ).first()

    if not found_user:
        await message_manager.send_template(
            user=user,
            template_key='admin/user/not_found',
            variables={'query': query},
            update=message
        )
        return

    # Stats
    purchases_count = session.query(func.count(Purchase.purchaseID)).filter_by(
        userID=found_user.userID
    ).scalar() or 0
    purchases_sum = session.query(func.sum(Purchase.packPrice)).filter_by(
        userID=found_user.userID
    ).scalar() or Decimal('0')
    bonuses_earned = session.query(func.sum(Bonus.bonusAmount)).filter_by(
        userID=found_user.userID, status='paid'
    ).scalar() or Decimal('0')

    # Upline (upline field stores telegramID of sponsor)
    upline_info = "None"
    if found_user.upline:
        upline = session.query(User).filter_by(telegramID=found_user.upline).first()
        if upline:
            upline_info = f"{upline.firstname} (ID: {upline.userID})"

    # MLM - use direct fields, not JSON
    rank = found_user.rank or 'start'
    is_active = "✅" if found_user.isActive else "❌"
    team_volume = found_user.teamVolumeTotal or Decimal('0')

    await message_manager.send_template(
        user=user,
        template_key='admin/user/info',
        variables={
            'user_id': found_user.userID,
            'telegram_id': found_user.telegramID or 'N/A',
            'firstname': found_user.firstname or '',
            'surname': found_user.surname or '',
            'email': found_user.email or 'N/A',
            'phone': found_user.phoneNumber or 'N/A',
            'lang': found_user.lang or 'en',
            'status': found_user.status or 'active',
            'balance_active': f"{float(found_user.balanceActive or 0):,.2f}",
            'balance_passive': f"{float(found_user.balancePassive or 0):,.2f}",
            'rank': rank,
            'is_active': is_active,
            'upline': upline_info,
            'team_volume': f"{float(team_volume):,.2f}",
            'purchases_count': purchases_count,
            'purchases_sum': f"{float(purchases_sum):,.2f}",
            'bonuses_earned': f"{float(bonuses_earned):,.2f}",
            'registered': found_user.createdAt.strftime('%Y-%m-%d') if found_user.createdAt else 'N/A',
            'last_active': found_user.lastActive.strftime('%Y-%m-%d %H:%M') if found_user.lastActive else 'N/A'
        },
        update=message
    )


@misc_router.message(F.text == '&user')
async def cmd_user_usage(message: Message, user: User, session: Session, message_manager: MessageManager):
    if not is_admin(message.from_user.id):
        return
    await message_manager.send_template(user=user, template_key='admin/user/usage', update=message)


# =============================================================================
# &time - Time Machine
# =============================================================================

@misc_router.message(F.text.regexp(r'^&time'))
async def cmd_time(
        message: Message,
        user: User,
        session: Session,
        message_manager: MessageManager
):
    """
    Time Machine control for testing Grace Day and monthly operations.

    Usage:
        &time              - Show current time status
        &time set DATE     - Set virtual date (YYYY-MM-DD or YYYY-MM-DD HH:MM)
        &time grace        - Jump to 1st of current month
        &time +Nd          - Advance N days
        &time reset        - Return to real time
    """
    if not is_admin(message.from_user.id):
        return

    logger.info(f"Admin {message.from_user.id} triggered &time")

    try:
        from mlm_system.utils.time_machine import timeMachine
        parts = message.text.split()

        # &time — show status
        if len(parts) == 1:
            mode = "🧪 TEST MODE" if timeMachine._isTestMode else "🔴 REAL TIME"
            current = timeMachine.now
            await message_manager.send_template(
                user=user,
                template_key='admin/time/status',
                variables={
                    'current_time': current.strftime('%Y-%m-%d %H:%M:%S'),
                    'current_month': current.strftime('%Y-%m'),
                    'is_grace_day': "✅ Yes" if timeMachine.isGraceDay else "❌ No",
                    'mode': mode
                },
                update=message
            )
            return

<<<<<<< HEAD
        cmd = parts[1].lower()

        # &time reset
        if cmd == 'reset':
=======
        if parts[1].lower() == 'reset':
>>>>>>> 87797e1b
            timeMachine.resetToRealTime()
            logger.warning(f"Time Machine reset by admin {message.from_user.id}")
            await message_manager.send_template(user=user, template_key='admin/time/reset', update=message)
            return

        # &time grace — jump to 1st of current month
        if cmd == 'grace':
            now = datetime.now(timezone.utc)
            grace_day = now.replace(day=1, hour=0, minute=0, second=0, microsecond=0)
            timeMachine.setTime(grace_day, adminId=message.from_user.id)
            logger.warning(f"Time Machine set to Grace Day by admin {message.from_user.id}")
            await message_manager.send_template(
                user=user,
                template_key='admin/time/set',
                variables={'datetime': grace_day.strftime('%Y-%m-%d %H:%M:%S')},
                update=message
            )
            return

        # &time +Nd — advance N days
        if cmd.startswith('+') and cmd.endswith('d'):
            if not timeMachine._isTestMode:
                await message_manager.send_template(
                    user=user,
                    template_key='admin/time/error',
                    update=message
                )
                return

            try:
                days = int(cmd[1:-1])
                timeMachine.advanceTime(days=days)
                await message_manager.send_template(
                    user=user,
                    template_key='admin/time/set',
                    variables={'datetime': timeMachine.now.strftime('%Y-%m-%d %H:%M:%S')},
                    update=message
                )
            except ValueError:
                await message_manager.send_template(user=user, template_key='admin/time/error', update=message)
            return

        # &time set DATE [TIME] or just &time DATE [TIME]
        if cmd == 'set':
            date_str = parts[2] if len(parts) > 2 else None
            time_str = parts[3] if len(parts) > 3 else "00:00"
        else:
            date_str = parts[1]
            time_str = parts[2] if len(parts) > 2 else "00:00"

        if not date_str:
            await message_manager.send_template(user=user, template_key='admin/time/error', update=message)
            return

        try:
            dt = datetime.strptime(f"{date_str} {time_str}", "%Y-%m-%d %H:%M").replace(tzinfo=timezone.utc)
            timeMachine.setTime(dt, adminId=message.from_user.id)
            logger.warning(f"Time Machine set to {dt} by admin {message.from_user.id}")
            await message_manager.send_template(
                user=user,
                template_key='admin/time/set',
                variables={'datetime': dt.strftime('%Y-%m-%d %H:%M:%S')},
                update=message
            )
        except ValueError:
            await message_manager.send_template(user=user, template_key='admin/time/error', update=message)

    except ImportError:
        await message_manager.send_template(user=user, template_key='admin/time/error', update=message)


# =============================================================================
# &testmail - Test Email (FULL TALENTIR PATTERN)
# =============================================================================

@misc_router.message(F.text.regexp(r'^&testmail'))
async def cmd_testmail(
        message: Message,
        user: User,
        session: Session,
        message_manager: MessageManager
):
    """Test email - full Talentir pattern."""
    if not is_admin(message.from_user.id):
        return

    logger.info(f"Admin {message.from_user.id} triggered &testmail")

    email_service = get_service(EmailService)
    if not email_service:
        await message_manager.send_template(user=user, template_key='admin/testmail/no_providers', update=message)
        return

    parts = message.text.split()
    custom_email = parts[1] if len(parts) > 1 else None
    forced_provider = parts[2].lower() if len(parts) > 2 else None

    if forced_provider and forced_provider not in ['smtp', 'mailgun']:
        await message_manager.send_template(
            user=user, template_key='admin/testmail/invalid_provider',
            variables={'provider': forced_provider}, update=message
        )
        return

    if custom_email and not re.match(r'^[a-zA-Z0-9._%+-]+@[a-zA-Z0-9.-]+\.[a-zA-Z]{2,}$', custom_email):
        await message_manager.send_template(
            user=user, template_key='admin/testmail/invalid_email',
            variables={'email': custom_email}, update=message
        )
        return

    status_msg = await message_manager.send_template(user=user, template_key='admin/testmail/checking', update=message)

    providers_status = await email_service.get_providers_status()
    config_info = email_service.get_config_info()

    template_keys = ['admin/testmail/header']
    for pn in providers_status.keys():
        template_keys.append(f'admin/testmail/status_{pn}')
    template_keys.append('admin/testmail/secure_domains' if email_service.secure_domains else 'admin/testmail/no_secure_domains')

    target_email = custom_email or user.email
    firstname = user.firstname or "Admin"

    if not target_email:
        await message_manager.send_template(
            user=user, template_key='admin/testmail/invalid_email',
            variables={'email': 'No email set'}, update=status_msg, edit=True
        )
        return

    if forced_provider:
        if not providers_status.get(forced_provider):
            template_keys.append('admin/testmail/no_available_providers')
            await message_manager.send_template(user=user, template_key=template_keys, variables={
                'smtp_host': config_info['smtp']['host'], 'smtp_port': config_info['smtp']['port'],
                'smtp_status': '✅ OK' if providers_status.get('smtp') else '❌ FAIL',
                'mailgun_domain': config_info['mailgun']['domain'], 'mailgun_region': config_info['mailgun']['region'],
                'mailgun_status': '✅ OK' if providers_status.get('mailgun') else '❌ FAIL',
                'domains': ', '.join(email_service.secure_domains) or '', 'provider': forced_provider.upper()
            }, update=status_msg, edit=True)
            return
        selected_provider = forced_provider
        template_keys.append('admin/testmail/reason_forced')
    else:
        provider_order = email_service._select_provider_for_email(target_email)
        if not provider_order:
            template_keys.append('admin/testmail/no_available_providers')
            await message_manager.send_template(user=user, template_key=template_keys, variables={
                'smtp_host': config_info['smtp']['host'], 'smtp_port': config_info['smtp']['port'],
                'smtp_status': '✅ OK' if providers_status.get('smtp') else '❌ FAIL',
                'mailgun_domain': config_info['mailgun']['domain'], 'mailgun_region': config_info['mailgun']['region'],
                'mailgun_status': '✅ OK' if providers_status.get('mailgun') else '❌ FAIL',
                'domains': ', '.join(email_service.secure_domains) or ''
            }, update=status_msg, edit=True)
            return
        selected_provider = provider_order[0]
        domain = email_service._get_email_domain(target_email)
        template_keys.append('admin/testmail/reason_secure' if domain in email_service.secure_domains else 'admin/testmail/reason_regular')

    template_keys.append('admin/testmail/sending')

    base_vars = {
        'smtp_host': config_info['smtp']['host'], 'smtp_port': config_info['smtp']['port'],
        'smtp_status': '✅ OK' if providers_status.get('smtp') else '❌ FAIL',
        'mailgun_domain': config_info['mailgun']['domain'], 'mailgun_region': config_info['mailgun']['region'],
        'mailgun_status': '✅ OK' if providers_status.get('mailgun') else '❌ FAIL',
        'domains': ', '.join(email_service.secure_domains) or '',
        'target_email': target_email, 'provider': selected_provider.upper(),
        'domain': email_service._get_email_domain(target_email)
    }

    await message_manager.send_template(user=user, template_key=template_keys, variables=base_vars, update=status_msg, edit=True)

    # Get email templates and send
    email_subject, _ = await MessageTemplates.get_raw_template('admin/testmail/email_subject', {'provider': selected_provider.upper()}, lang=user.lang or 'en')
    email_body, _ = await MessageTemplates.get_raw_template('admin/testmail/email_body', {
        'firstname': firstname, 'target_email': target_email,
        'provider': selected_provider.upper(), 'time': datetime.now(timezone.utc).strftime('%Y-%m-%d %H:%M:%S')
    }, lang=user.lang or 'en')

    provider = email_service.providers[selected_provider]
    success = await provider.send_email(to=target_email, subject=email_subject, html_body=email_body, text_body=None)

    final_templates = ['admin/testmail/header']
    for pn in providers_status.keys():
        final_templates.append(f'admin/testmail/status_{pn}')
    final_templates.append('admin/testmail/secure_domains' if email_service.secure_domains else 'admin/testmail/no_secure_domains')
    final_templates.append('admin/testmail/success' if success else 'admin/testmail/send_error')

    if success and not forced_provider:
        po = email_service._select_provider_for_email(target_email)
        if len(po) > 1:
            final_templates.append('admin/testmail/fallback')
            base_vars['fallback_provider'] = po[1].upper()

    await message_manager.send_template(user=user, template_key=final_templates, variables=base_vars, update=status_msg, edit=True)


# =============================================================================
# &object - Send by file_id
# =============================================================================

@misc_router.message(F.text.regexp(r'^&object\s+.+'))
async def cmd_object(message: Message, user: User, session: Session, message_manager: MessageManager):
    """Send media by file_id to detect type."""
    if not is_admin(message.from_user.id):
        return

    file_id = message.text.split(maxsplit=1)[1].strip()
    logger.info(f"Admin {message.from_user.id} testing object: {file_id[:30]}...")

    # Try sending as different media types
    send_attempts = [
        ('sticker', lambda: message.reply_sticker(sticker=file_id)),
        ('photo', lambda: message.reply_photo(photo=file_id, caption="📷 Photo object")),
        ('video', lambda: message.reply_video(video=file_id, caption="🎥 Video object")),
        ('document', lambda: message.reply_document(document=file_id, caption="📄 Document object")),
        ('animation', lambda: message.reply_animation(animation=file_id, caption="🎬 Animation object")),
        ('audio', lambda: message.reply_audio(audio=file_id, caption="🎵 Audio object")),
        ('voice', lambda: message.reply_voice(voice=file_id, caption="🎤 Voice object")),
        ('video_note', lambda: message.reply_video_note(video_note=file_id))
    ]

    for media_type, send_func in send_attempts:
        try:
            await send_func()
            # Success - report the type
            await message_manager.send_template(
                user=user,
                template_key='admin/object/success',
                variables={'media_type': media_type},
                update=message
            )
            logger.info(f"Successfully sent object as {media_type}")
            return
        except Exception:
            continue

    # All attempts failed
    await message_manager.send_template(
        user=user,
        template_key='admin/object/error',
        variables={
            'file_id': file_id[:50] + '...' if len(file_id) > 50 else file_id,
            'error': 'Invalid file_id or object from another bot'
        },
        update=message
    )


@misc_router.message(F.text == '&object')
async def cmd_object_usage(message: Message, user: User, session: Session, message_manager: MessageManager):
    if not is_admin(message.from_user.id):
        return
    await message_manager.send_template(user=user, template_key='admin/object/usage', update=message)


# =============================================================================
# MEDIA FILE_ID EXTRACTION (when admin sends photo/video/document)
# =============================================================================

@misc_router.message(F.photo)
async def extract_photo_file_id(message: Message, user: User, session: Session, message_manager: MessageManager):
    """Extract file_id from photo sent by admin."""
    if not is_admin(message.from_user.id):
        return

    # Get the largest photo (last in array)
    photo = message.photo[-1]
    file_id = photo.file_id

    await message_manager.send_template(
        user=user,
        template_key='admin/object/extracted',
        variables={
            'media_type': 'photo',
            'file_id': file_id,
            'width': photo.width,
            'height': photo.height,
            'file_size': photo.file_size or 'N/A'
        },
        update=message
    )


@misc_router.message(F.video)
async def extract_video_file_id(message: Message, user: User, session: Session, message_manager: MessageManager):
    """Extract file_id from video sent by admin."""
    if not is_admin(message.from_user.id):
        return

    video = message.video
    file_id = video.file_id

    await message_manager.send_template(
        user=user,
        template_key='admin/object/extracted',
        variables={
            'media_type': 'video',
            'file_id': file_id,
            'width': video.width,
            'height': video.height,
            'file_size': video.file_size or 'N/A'
        },
        update=message
    )


@misc_router.message(F.document)
async def extract_document_file_id(message: Message, user: User, session: Session, message_manager: MessageManager):
    """Extract file_id from document sent by admin."""
    if not is_admin(message.from_user.id):
        return

    doc = message.document
    file_id = doc.file_id

    await message_manager.send_template(
        user=user,
        template_key='admin/object/extracted',
        variables={
            'media_type': 'document',
            'file_id': file_id,
            'file_name': doc.file_name or 'N/A',
            'mime_type': doc.mime_type or 'N/A',
            'file_size': doc.file_size or 'N/A'
        },
        update=message
    )


@misc_router.message(F.animation)
async def extract_animation_file_id(message: Message, user: User, session: Session, message_manager: MessageManager):
    """Extract file_id from animation/GIF sent by admin."""
    if not is_admin(message.from_user.id):
        return

    anim = message.animation
    file_id = anim.file_id

    await message_manager.send_template(
        user=user,
        template_key='admin/object/extracted',
        variables={
            'media_type': 'animation',
            'file_id': file_id,
            'width': anim.width,
            'height': anim.height,
            'file_size': anim.file_size or 'N/A'
        },
        update=message
    )


@misc_router.message(F.sticker)
async def extract_sticker_file_id(message: Message, user: User, session: Session, message_manager: MessageManager):
    """Extract file_id from sticker sent by admin."""
    if not is_admin(message.from_user.id):
        return

    sticker = message.sticker
    file_id = sticker.file_id

    await message_manager.send_template(
        user=user,
        template_key='admin/object/extracted',
        variables={
            'media_type': 'sticker',
            'file_id': file_id,
            'emoji': sticker.emoji or 'N/A',
            'set_name': sticker.set_name or 'N/A',
            'file_size': sticker.file_size or 'N/A'
        },
        update=message
    )


# =============================================================================
# &help
# =============================================================================

@misc_router.message(F.text.regexp(r'^&h(elp)?$'))
async def cmd_help(message: Message, user: User, session: Session, message_manager: MessageManager):
    if not is_admin(message.from_user.id):
        return
    await message_manager.send_template(user=user, template_key='admin/commands/help', update=message)


# =============================================================================
# FALLBACK (MUST BE LAST!)
# =============================================================================

@misc_router.message(F.text.startswith('&'))
async def cmd_fallback(message: Message, user: User, session: Session, message_manager: MessageManager):
    if not is_admin(message.from_user.id):
        return

    command = message.text.split()[0]
    logger.info(f"Admin {message.from_user.id} unknown command: {command}")
    await message_manager.send_template(user=user, template_key='admin/commands/unknown', variables={'command': command}, update=message)


__all__ = ['misc_router']<|MERGE_RESOLUTION|>--- conflicted
+++ resolved
@@ -78,11 +78,10 @@
             User.lastActive >= func.date('now', '-30 days')
         ).scalar() or 0
 
-        # Active partners
-        active_partners = 0
-        for u in session.query(User).all():
-            if u.mlmStatus and u.mlmStatus.get('isActive'):
-                active_partners += 1
+        # Active partners (use direct field isActive, not JSON)
+        active_partners = session.query(func.count(User.userID)).filter(
+            User.isActive == True
+        ).scalar() or 0
 
         # Financial stats
         deposits_total = session.query(func.sum(Payment.amount)).filter(
@@ -292,14 +291,10 @@
             )
             return
 
-<<<<<<< HEAD
         cmd = parts[1].lower()
 
         # &time reset
         if cmd == 'reset':
-=======
-        if parts[1].lower() == 'reset':
->>>>>>> 87797e1b
             timeMachine.resetToRealTime()
             logger.warning(f"Time Machine reset by admin {message.from_user.id}")
             await message_manager.send_template(user=user, template_key='admin/time/reset', update=message)
