--- conflicted
+++ resolved
@@ -357,6 +357,17 @@
             dt = datetime.strptime(f"{date_str} {time_str}", "%Y-%m-%d %H:%M").replace(tzinfo=timezone.utc)
             timeMachine.setTime(dt, adminId=message.from_user.id)
             logger.warning(f"Time Machine set to {dt} by admin {message.from_user.id}")
+
+            # Immediately trigger scheduled tasks check for new time
+            try:
+                from core.system_services import ServiceManager
+                service_manager = get_service(ServiceManager)
+                if service_manager and hasattr(service_manager, 'mlm_scheduler') and service_manager.mlm_scheduler:
+                    await service_manager.mlm_scheduler.checkScheduledTasks()
+                    logger.info("Triggered checkScheduledTasks after Time Machine change")
+            except Exception as e:
+                logger.error(f"Failed to trigger scheduled tasks: {e}")
+
             await message_manager.send_template(
                 user=user,
                 template_key='admin/time/set',
@@ -365,31 +376,6 @@
             )
         except ValueError:
             await message_manager.send_template(user=user, template_key='admin/time/error', update=message)
-<<<<<<< HEAD
-=======
-            return
-
-        timeMachine.setTime(dt)
-        logger.warning(f"Time Machine set to {dt} by admin {message.from_user.id}")
-
-        # Immediately trigger scheduled tasks check for new time
-        try:
-            from core.di import get_service
-            from core.system_services import ServiceManager
-            service_manager = get_service(ServiceManager)
-            if service_manager and hasattr(service_manager, 'mlm_scheduler') and service_manager.mlm_scheduler:
-                await service_manager.mlm_scheduler.checkScheduledTasks()
-                logger.info("Triggered checkScheduledTasks after Time Machine change")
-        except Exception as e:
-            logger.error(f"Failed to trigger scheduled tasks: {e}")
-
-        await message_manager.send_template(
-            user=user,
-            template_key='admin/time/set',
-            variables={'datetime': dt.strftime('%Y-%m-%d %H:%M:%S')},
-            update=message
-        )
->>>>>>> 6d536a89
 
     except ImportError:
         await message_manager.send_template(user=user, template_key='admin/time/error', update=message)
